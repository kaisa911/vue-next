--- conflicted
+++ resolved
@@ -1,10 +1,6 @@
 {
   "name": "@vue/server-renderer",
-<<<<<<< HEAD
   "version": "3.4.0-alpha.1",
-=======
-  "version": "3.3.8",
->>>>>>> fc772dbf
   "description": "@vue/server-renderer",
   "main": "index.js",
   "module": "dist/server-renderer.esm-bundler.js",
@@ -36,18 +32,10 @@
   },
   "homepage": "https://github.com/vuejs/core/tree/main/packages/server-renderer#readme",
   "peerDependencies": {
-<<<<<<< HEAD
-    "vue": "3.4.0-alpha.1"
-  },
-  "dependencies": {
-    "@vue/shared": "3.4.0-alpha.1",
-    "@vue/compiler-ssr": "3.4.0-alpha.1"
-=======
     "vue": "workspace:*"
   },
   "dependencies": {
     "@vue/shared": "workspace:*",
     "@vue/compiler-ssr": "workspace:*"
->>>>>>> fc772dbf
   }
 }