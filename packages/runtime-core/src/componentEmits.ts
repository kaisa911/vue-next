import {
  EMPTY_OBJ,
  type OverloadParameters,
  type UnionToIntersection,
  camelize,
  extend,
  hasOwn,
  hyphenate,
  isArray,
  isFunction,
  isObject,
  isOn,
  isString,
  looseToNumber,
  toHandlerKey,
} from '@vue/shared'
import {
  type ComponentInternalInstance,
  type ComponentOptions,
  type ConcreteComponent,
  formatComponentName,
} from './component'
import { ErrorCodes, callWithAsyncErrorHandling } from './errorHandling'
import { warn } from './warning'
import { devtoolsComponentEmit } from './devtools'
import type { AppContext } from './apiCreateApp'
import { emit as compatInstanceEmit } from './compat/instanceEventEmitter'
import {
  compatModelEmit,
  compatModelEventPrefix,
} from './compat/componentVModel'
<<<<<<< HEAD
import type { ComponentTypeEmits } from './apiSetupHelpers'
=======
import { getModelModifiers } from './helpers/useModel'
>>>>>>> fd5c001e

export type ObjectEmitsOptions = Record<
  string,
  ((...args: any[]) => any) | null
>

export type EmitsOptions = ObjectEmitsOptions | string[]

export type EmitsToProps<T extends EmitsOptions | ComponentTypeEmits> =
  T extends string[]
    ? {
        [K in `on${Capitalize<T[number]>}`]?: (...args: any[]) => any
      }
    : T extends ObjectEmitsOptions
      ? {
          [K in `on${Capitalize<string & keyof T>}`]?: K extends `on${infer C}`
            ? (
                ...args: T[Uncapitalize<C>] extends (...args: infer P) => any
                  ? P
                  : T[Uncapitalize<C>] extends null
                    ? any[]
                    : never
              ) => any
            : never
        }
      : {}

export type TypeEmitsToOptions<T extends ComponentTypeEmits> =
  T extends Record<string, any[]>
    ? {
        [K in keyof T]: T[K] extends [...args: infer Args]
          ? (...args: Args) => any
          : () => any
      }
    : T extends (...args: any[]) => any
      ? ParametersToFns<OverloadParameters<T>>
      : {}

type ParametersToFns<T extends any[]> = {
  [K in T[0]]: K extends `${infer C}`
    ? (...args: T extends [C, ...infer Args] ? Args : never) => any
    : never
}

export type ShortEmitsToObject<E> =
  E extends Record<string, any[]>
    ? {
        [K in keyof E]: (...args: E[K]) => any
      }
    : E

export type EmitFn<
  Options = ObjectEmitsOptions,
  Event extends keyof Options = keyof Options,
> =
  Options extends Array<infer V>
    ? (event: V, ...args: any[]) => void
    : {} extends Options // if the emit is empty object (usually the default value for emit) should be converted to function
      ? (event: string, ...args: any[]) => void
      : UnionToIntersection<
          {
            [key in Event]: Options[key] extends (...args: infer Args) => any
              ? (event: key, ...args: Args) => void
              : Options[key] extends any[]
                ? (event: key, ...args: Options[key]) => void
                : (event: key, ...args: any[]) => void
          }[Event]
        >

export function emit(
  instance: ComponentInternalInstance,
  event: string,
  ...rawArgs: any[]
) {
  if (instance.isUnmounted) return
  const props = instance.vnode.props || EMPTY_OBJ

  if (__DEV__) {
    const {
      emitsOptions,
      propsOptions: [propsOptions],
    } = instance
    if (emitsOptions) {
      if (
        !(event in emitsOptions) &&
        !(
          __COMPAT__ &&
          (event.startsWith('hook:') ||
            event.startsWith(compatModelEventPrefix))
        )
      ) {
        if (!propsOptions || !(toHandlerKey(event) in propsOptions)) {
          warn(
            `Component emitted event "${event}" but it is neither declared in ` +
              `the emits option nor as an "${toHandlerKey(event)}" prop.`,
          )
        }
      } else {
        const validator = emitsOptions[event]
        if (isFunction(validator)) {
          const isValid = validator(...rawArgs)
          if (!isValid) {
            warn(
              `Invalid event arguments: event validation failed for event "${event}".`,
            )
          }
        }
      }
    }
  }

  let args = rawArgs
  const isModelListener = event.startsWith('update:')

  // for v-model update:xxx events, apply modifiers on args
  const modifiers = isModelListener && getModelModifiers(props, event.slice(7))
  if (modifiers) {
    if (modifiers.trim) {
      args = rawArgs.map(a => (isString(a) ? a.trim() : a))
    }
    if (modifiers.number) {
      args = rawArgs.map(looseToNumber)
    }
  }

  if (__DEV__ || __FEATURE_PROD_DEVTOOLS__) {
    devtoolsComponentEmit(instance, event, args)
  }

  if (__DEV__) {
    const lowerCaseEvent = event.toLowerCase()
    if (lowerCaseEvent !== event && props[toHandlerKey(lowerCaseEvent)]) {
      warn(
        `Event "${lowerCaseEvent}" is emitted in component ` +
          `${formatComponentName(
            instance,
            instance.type,
          )} but the handler is registered for "${event}". ` +
          `Note that HTML attributes are case-insensitive and you cannot use ` +
          `v-on to listen to camelCase events when using in-DOM templates. ` +
          `You should probably use "${hyphenate(
            event,
          )}" instead of "${event}".`,
      )
    }
  }

  let handlerName
  let handler =
    props[(handlerName = toHandlerKey(event))] ||
    // also try camelCase event handler (#2249)
    props[(handlerName = toHandlerKey(camelize(event)))]
  // for v-model update:xxx events, also trigger kebab-case equivalent
  // for props passed via kebab-case
  if (!handler && isModelListener) {
    handler = props[(handlerName = toHandlerKey(hyphenate(event)))]
  }

  if (handler) {
    callWithAsyncErrorHandling(
      handler,
      instance,
      ErrorCodes.COMPONENT_EVENT_HANDLER,
      args,
    )
  }

  const onceHandler = props[handlerName + `Once`]
  if (onceHandler) {
    if (!instance.emitted) {
      instance.emitted = {}
    } else if (instance.emitted[handlerName]) {
      return
    }
    instance.emitted[handlerName] = true
    callWithAsyncErrorHandling(
      onceHandler,
      instance,
      ErrorCodes.COMPONENT_EVENT_HANDLER,
      args,
    )
  }

  if (__COMPAT__) {
    compatModelEmit(instance, event, args)
    return compatInstanceEmit(instance, event, args)
  }
}

export function normalizeEmitsOptions(
  comp: ConcreteComponent,
  appContext: AppContext,
  asMixin = false,
): ObjectEmitsOptions | null {
  const cache = appContext.emitsCache
  const cached = cache.get(comp)
  if (cached !== undefined) {
    return cached
  }

  const raw = comp.emits
  let normalized: ObjectEmitsOptions = {}

  // apply mixin/extends props
  let hasExtends = false
  if (__FEATURE_OPTIONS_API__ && !isFunction(comp)) {
    const extendEmits = (raw: ComponentOptions) => {
      const normalizedFromExtend = normalizeEmitsOptions(raw, appContext, true)
      if (normalizedFromExtend) {
        hasExtends = true
        extend(normalized, normalizedFromExtend)
      }
    }
    if (!asMixin && appContext.mixins.length) {
      appContext.mixins.forEach(extendEmits)
    }
    if (comp.extends) {
      extendEmits(comp.extends)
    }
    if (comp.mixins) {
      comp.mixins.forEach(extendEmits)
    }
  }

  if (!raw && !hasExtends) {
    if (isObject(comp)) {
      cache.set(comp, null)
    }
    return null
  }

  if (isArray(raw)) {
    raw.forEach(key => (normalized[key] = null))
  } else {
    extend(normalized, raw)
  }

  if (isObject(comp)) {
    cache.set(comp, normalized)
  }
  return normalized
}

// Check if an incoming prop key is a declared emit event listener.
// e.g. With `emits: { click: null }`, props named `onClick` and `onclick` are
// both considered matched listeners.
export function isEmitListener(
  options: ObjectEmitsOptions | null,
  key: string,
): boolean {
  if (!options || !isOn(key)) {
    return false
  }

  if (__COMPAT__ && key.startsWith(compatModelEventPrefix)) {
    return true
  }

  key = key.slice(2).replace(/Once$/, '')
  return (
    hasOwn(options, key[0].toLowerCase() + key.slice(1)) ||
    hasOwn(options, hyphenate(key)) ||
    hasOwn(options, key)
  )
}<|MERGE_RESOLUTION|>--- conflicted
+++ resolved
@@ -29,11 +29,8 @@
   compatModelEmit,
   compatModelEventPrefix,
 } from './compat/componentVModel'
-<<<<<<< HEAD
 import type { ComponentTypeEmits } from './apiSetupHelpers'
-=======
 import { getModelModifiers } from './helpers/useModel'
->>>>>>> fd5c001e
 
 export type ObjectEmitsOptions = Record<
   string,
